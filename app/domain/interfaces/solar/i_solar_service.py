--- conflicted
+++ resolved
@@ -54,15 +54,11 @@
 
 class ISolarInstallationService(IService):
     @abstractmethod
-<<<<<<< HEAD
-    def get_solar_installation(self, filter_key, limit, offset):
+    def get_solar_installation(
+        self, filter_key: Optional[str], limit: int, offset: int
+    ) -> Tuple[List[Dict[str, Any]], int, int, int]:
         pass
 
     @abstractmethod
     def backfill_missing_data(self):
-=======
-    def get_solar_installation(
-        self, filter_key: Optional[str], limit: int, offset: int
-    ) -> Tuple[List[Dict[str, Any]], int, int, int]:
->>>>>>> 10adde97
         pass