import enum


class Resources(enum.Enum):
    Users = 'users'
    Groups = 'groups'
    Roles = 'roles'
    Houses = 'houses'
    Accounts = 'accounts'
    Localities = 'localities'
    Substations = 'substations'
    Transformers = 'transformers'
<<<<<<< HEAD
    Electrical = 'electrical'
=======
    LoadProfileDetails = 'load_profile_details'
    LoadProfiles = 'load_profiles'
>>>>>>> f32f3a40


class Permission(enum.Enum):
    Create = 'create'
    Retrieve = 'retrieve'
    Update = 'update'
    Delete = 'delete'
    Search = 'search'<|MERGE_RESOLUTION|>--- conflicted
+++ resolved
@@ -10,12 +10,10 @@
     Localities = 'localities'
     Substations = 'substations'
     Transformers = 'transformers'
-<<<<<<< HEAD
     Electrical = 'electrical'
-=======
     LoadProfileDetails = 'load_profile_details'
     LoadProfiles = 'load_profiles'
->>>>>>> f32f3a40
+
 
 
 class Permission(enum.Enum):
