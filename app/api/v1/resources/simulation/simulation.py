from typing import List
from uuid import UUID
from typing import List
from fastapi import APIRouter, Depends, HTTPException

from app.api.authorization.authorization import permission
from app.api.authorization.enums import Permission, Resources
from app.api.v1.dependencies.container_instance import (
    get_bill_simulation_service,
    get_gross_metering_policy_service,
    get_house_bill_service,
    get_net_metering_algorithm_service,
    get_net_metering_policy_service,
    get_simulation_algorithm_service,
    get_simulation_runs_service,
    get_simulation_selected_policy_service,
    get_tou_rate_policy_service,
)
from app.api.v1.models.requests.simulation_request import (
    GrossMeteringRequestModel,
    GrossMeteringUpdateModel,
    HouseBillRequestModel,
    HouseBillUpdateModel,
    NetMeteringRequestModel,
    NetMeteringUpdateModel,
    SimulationRunsRequestModel,
    SimulationRunsUpdateModel,
    SimulationSelectedRequestModel,
    SimulationSelectedUpdateModel,
    TimeOfUseRequestModel,
    TimeOfUseUpdateModel,
)
from app.api.v1.models.responses.simulation_response import (
    GrossMeteringPolicyResponse,
    HouseBillResponse,
    NetMeteringAlgorithmListResponse,
    NetMeteringAlgorithmResponse,
    NetMeteringPolicyResponse,
    SimulationAlgorithmListResponse,
    SimulationAlgorithmResponse,
    SimulationRunsResponse,
    SimulationSelectedResponse,
    TimeOfUseResponse,
)
from app.domain.interfaces.i_service import (
    IService,  # May not be needed if BillSimulationService is directly typed
)
from app.domain.services.simulator_engine.bill_simulation_service import (
    BillSimulationService,
)
from app.exceptions.hygge_exceptions import NotFoundException

simulation_router = APIRouter(tags=["Simulation"])
GetSimulationAlgorithmServiceDep = Depends(get_simulation_algorithm_service)
GetNetMeteringAlgorithmServiceDep = Depends(get_net_metering_algorithm_service)
GetSimulationRunServiceDep = Depends(get_simulation_runs_service)
GetNetMeteringPolicyServiceDep = Depends(get_net_metering_policy_service)
GetGrossMeteringPolicyServiceDep = Depends(get_gross_metering_policy_service)
GetTOURatePolicyServiceDep = Depends(get_tou_rate_policy_service)
GetSimulationSelectedPolicyServiceDep = Depends(
    get_simulation_selected_policy_service
)
GetHouseBillServiceDep = Depends(get_house_bill_service)
GetBillSimulationServiceDep = Depends(
    get_bill_simulation_service
)  

SimulationRetrievePermissionDep = Depends(
    permission(Resources.SIMULATION, Permission.RETRIEVE)
)
SimulationCreatePermissionDep = Depends(
    permission(Resources.SIMULATION, Permission.CREATE)
)
SimulationUpdatePermissionDep = Depends(
    permission(Resources.SIMULATION, Permission.UPDATE)
)


@simulation_router.get(
    path="/algorithms", response_model=SimulationAlgorithmListResponse
)
async def get_simulation_algorithm(
    service: IService = GetSimulationAlgorithmServiceDep,
    _: UUID = SimulationRetrievePermissionDep,
):
    """
    Retrieve the simulation algorithm type

    Args:
        service: The simulation algorithm service.
        _: Dependency to check permission.

    Returns:
        All the active simulation algorithm

    Raises:
        HTTPException: If an error occurs during retrieval.
    """
    try:
        body = service.list_all()
        response = SimulationAlgorithmListResponse(
            items=[SimulationAlgorithmResponse(**item) for item in body]
        )
        return response
    except Exception as e:
        raise HTTPException(status_code=400, detail=str(e)) from e


@simulation_router.post(
    path="/simulation-runs/{simulation_run_id}/calculate-bills",
    status_code=202,
)
async def trigger_bill_calculation(
    simulation_run_id: UUID,
    service: BillSimulationService = GetBillSimulationServiceDep,
    _: UUID = SimulationCreatePermissionDep,
):
    """
    Trigger bill calculation for a given simulation run.

    Args:
        simulation_run_id: The ID of the simulation run.
        service: The BillSimulationService instance.
        _: Dependency to check permission.

    Returns:
        A status message indicating the calculation has started.

    Raises:
        HTTPException: If an error occurs.
    """
    try:
        # The service method is synchronous,
        # but FastAPI can run it in a thread pool
        # if it's defined as `async def` or if we use `run_in_threadpool`.
        # For now, keeping it simple. If it's long-running,
        # background tasks would be better.
        service.calculate_bills_for_simulation_run(run_id=simulation_run_id)
        return {
            "message": "Bill calculation started"
            "for simulation run {simulation_run_id}"
        }
    except HTTPException as http_exc:  # Re-raise HTTPException
        raise http_exc
    except Exception as e:
        # Log the exception e
        raise HTTPException(
            status_code=500,
            detail=f"Error triggering bill calculation: {str(e)}",
        ) from e


@simulation_router.get(
    path="/net-metering/policies",
    response_model=NetMeteringAlgorithmListResponse,
)
async def get_net_metering_algorithm(
    service: IService = GetNetMeteringAlgorithmServiceDep,
    _: UUID = SimulationRetrievePermissionDep,
):
    """
    Retrieve the net metering policies types

    Args:
        service: The net metering algorithm service.
        _: Dependency to check permission.

    Returns:
        All the active net metering policies

    Raises:
        HTTPException: If an error occurs during retrieval.
    """
    try:
        body = service.list_all()
        response = NetMeteringAlgorithmListResponse(
            items=[NetMeteringAlgorithmResponse(**item) for item in body]
        )
        return response
    except Exception as e:
        raise HTTPException(status_code=400, detail=str(e)) from e

@simulation_router.get(
    path="/{locality_id}/simulations-runs", response_model=List[SimulationRunsResponse]
)
async def get_simulation_runs_by_locality(
    locality_id: UUID,
    service: IService = GetSimulationRunServiceDep,
    _: UUID = SimulationRetrievePermissionDep,
):
    """
    Create the simulation run

    Args:
        locality_id: Unique Id of locality
        service: The simulation run service.
        _: Dependency to check permission.

    Returns:
        Newly Created Simulation

    Raises:
        HTTPException: If an error occurs during retrieval.
    """
    try:
        response = service.filter(locality_id=locality_id)
        return [SimulationRunsResponse(**item) for item in response]
    except Exception as e:
        raise HTTPException(status_code=400, detail=str(e)) from e


@simulation_router.get(
    path="/{locality_id}/simulations-runs",
    response_model=List[SimulationRunsResponse],
)
async def get_simulation_runs_by_locality(
    locality_id: UUID,
    service: IService = GetSimulationRunServiceDep,
    _: UUID = SimulationRetrievePermissionDep,
):
    """
    Create the simulation run

    Args:
        locality_id: Unique Id of locality
        service: The simulation run service.
        _: Dependency to check permission.

    Returns:
        Newly Created Simulation

    Raises:
        HTTPException: If an error occurs during retrieval.
    """
    try:
        response = service.filter(locality_id=locality_id)
        return [SimulationRunsResponse(**item) for item in response]
    except Exception as e:
        raise HTTPException(status_code=400, detail=str(e)) from e


@simulation_router.post(
    path="/simulations-runs", response_model=SimulationRunsResponse
)
async def create_simulation_runs(
    data: SimulationRunsRequestModel,
    service: IService = GetSimulationRunServiceDep,
    user_id: UUID = SimulationCreatePermissionDep,
):
    """
    Create the simulation run

    Args:
        data: data to create simulation runs
        service: The simulation run service.
        user_id: Dependency to check permission.

    Returns:
        Newly Created Simulation

    Raises:
        HTTPException: If an error occurs during retrieval.
    """
    try:
        data_dicts = data.model_dump()
        response = service.create(user_id, **data_dicts)
        return SimulationRunsResponse(**response)
    except Exception as e:
        raise HTTPException(status_code=400, detail=str(e)) from e


@simulation_router.put(
    path="/{simulation_run_id}/simulations-runs",
    response_model=SimulationRunsResponse,
)
async def update_simulation_runs(
    simulation_run_id: UUID,
    data: SimulationRunsUpdateModel,
    service: IService = GetSimulationRunServiceDep,
    user_id: UUID = SimulationUpdatePermissionDep,
):
    """
    Update the simulation run

    Args:
        simulation_run_id: Unique ID of Simulation run to update
        data: data to update simulation runs
        service: The simulation run service.
        user_id: Dependency to check permission.

    Returns:
        Newly Updated Simulation

    Raises:
        HTTPException: If an error occurs during retrieval.
    """
    try:
        data_dicts = data.model_dump(exclude_unset=True)
        response = service.update(user_id, simulation_run_id, **data_dicts)
        return SimulationRunsResponse(**response)
    except Exception as e:
        raise HTTPException(status_code=400, detail=str(e)) from e


@simulation_router.get(
<<<<<<< HEAD
    path="/{simulation_run_id}/policy/net-metering",
    response_model=NetMeteringPolicyResponse,
=======
    path="/{simulation_run_id}/policy/net-metering", response_model=NetMeteringPolicyResponse
>>>>>>> 9de07821
)
async def get_net_metering_policy(
    simulation_run_id: UUID,
    service: IService = GetNetMeteringPolicyServiceDep,
    _: UUID = SimulationRetrievePermissionDep,
):
    """
    Create Net Metering Policy

    Args:
        simulation_run_id: Unique ID of Simulation run
        service: The net metering policy service.
        _: Dependency to check permission.

    Returns:
        Newly created data from net metering policy table

    Raises:
        HTTPException: If an error occurs during retrieval.
    """
    try:
        data = service.read_or_none(simulation_run_id)
        return NetMeteringPolicyResponse(**data)
    except Exception as e:
        raise HTTPException(status_code=400, detail=str(e)) from e


@simulation_router.post(
    path="/policy/net-metering", response_model=NetMeteringPolicyResponse
)
async def create_net_metering_policy(
    data: NetMeteringRequestModel,
    service: IService = GetNetMeteringPolicyServiceDep,
    user_id: UUID = SimulationCreatePermissionDep,
):
    """
    Create Net Metering Policy

    Args:
        data: data to create simulation runs
        service: The net metering policy service.
        user_id: Dependency to check permission.

    Returns:
        Newly created data from net metering policy table

    Raises:
        HTTPException: If an error occurs during retrieval.
    """
    try:
        data_dicts = data.model_dump()
        response = service.create(user_id, **data_dicts)
        return NetMeteringPolicyResponse(**response)
    except Exception as e:
        raise HTTPException(status_code=400, detail=str(e)) from e


@simulation_router.put(
    path="/{simulation_run_id}/net-metering",
    response_model=NetMeteringPolicyResponse,
)
async def update_net_metering_policy(
    simulation_run_id: UUID,
    data: NetMeteringUpdateModel,
    service: IService = GetNetMeteringPolicyServiceDep,
    user_id: UUID = SimulationUpdatePermissionDep,
):
    """
    Update Net Metering Policy

    Args:
        simulation_run_id: Unique ID of Simulation run to update
        data: data to create simulation runs
        service: The net metering policy service.
        user_id: Dependency to check permission.

    Returns:
        Updated data from net metering policy table

    Raises:
        HTTPException: If an error occurs during retrieval.
    """
    try:
        data_dicts = data.model_dump(exclude_unset=True)
        response = service.update(user_id, simulation_run_id, **data_dicts)
        return NetMeteringPolicyResponse(**response)
    except Exception as e:
        raise HTTPException(status_code=400, detail=str(e)) from e


@simulation_router.get(
<<<<<<< HEAD
    path="/{simulation_run_id}/policy/gross-metering",
    response_model=GrossMeteringPolicyResponse,
=======
    path="/{simulation_run_id}/policy/gross-metering", response_model=GrossMeteringPolicyResponse
>>>>>>> 9de07821
)
async def get_gross_metering_policy(
    simulation_run_id: UUID,
    service: IService = GetGrossMeteringPolicyServiceDep,
    _: UUID = SimulationRetrievePermissionDep,
):
    """
    Create Gross Metering Policy

    Args:
        simulation_run_id: Unique ID of simulation run
        service: The gross metering policy service.
        _: Dependency to check permission.

    Returns:
        Newly created data from gross metering policy table

    Raises:
        HTTPException: If an error occurs during retrieval.
    """
    try:
        response = service.read_or_none(simulation_run_id)
        return GrossMeteringPolicyResponse(**response)
    except Exception as e:
        raise HTTPException(status_code=400, detail=str(e)) from e


@simulation_router.post(
    path="/policy/gross-metering", response_model=GrossMeteringPolicyResponse
)
async def create_gross_metering_policy(
    data: GrossMeteringRequestModel,
    service: IService = GetGrossMeteringPolicyServiceDep,
    user_id: UUID = SimulationCreatePermissionDep,
):
    """
    Create Gross Metering Policy

    Args:
        data: data to create gross metering policy
        service: The gross metering policy service.
        user_id: Dependency to check permission.

    Returns:
        Newly created data from gross metering policy table

    Raises:
        HTTPException: If an error occurs during retrieval.
    """
    try:
        data_dicts = data.model_dump()
        response = service.create(user_id, **data_dicts)
        return GrossMeteringPolicyResponse(**response)
    except Exception as e:
        raise HTTPException(status_code=400, detail=str(e)) from e


@simulation_router.put(
    path="/{simulation_run_id}/gross-metering",
    response_model=GrossMeteringPolicyResponse,
)
async def update_gross_metering_policy(
    simulation_run_id: UUID,
    data: GrossMeteringUpdateModel,
    service: IService = GetGrossMeteringPolicyServiceDep,
    user_id: UUID = SimulationUpdatePermissionDep,
):
    """
    Update Gross Metering Policy

    Args:
        simulation_run_id: Unique ID of Simulation run to update
        data: data to update gross metering policy
        service: The gross metering policy service.
        user_id: Dependency to check permission.

    Returns:
        Updated data from gross metering policy table

    Raises:
        HTTPException: If an error occurs during retrieval.
    """
    try:
        data_dicts = data.model_dump(exclude_unset=True)
        response = service.update(user_id, simulation_run_id, **data_dicts)
        return GrossMeteringPolicyResponse(**response)
    except Exception as e:
        raise HTTPException(status_code=400, detail=str(e)) from e

@simulation_router.get(path="/{simulation_run_id}/policy/tou", response_model=List[TimeOfUseResponse])
async def get_tou_metering_policy(
    simulation_run_id: UUID,
    service: IService = GetTOURatePolicyServiceDep,
    _: UUID = SimulationRetrievePermissionDep,
):
    """
    Create Time of Use Rate Policy

    Args:
        simulation_run_id: Unique ID of simulation run
        service: The time of use rate policy service.
        _: Dependency to check permission.

    Returns:
        Created data from time of use rate policy table

    Raises:
        HTTPException: If an error occurs during retrieval.
    """
    try:
        response = service.filter(simulation_run_id=simulation_run_id)
        return [TimeOfUseResponse(**item) for item in response]
    except Exception as e:
        raise HTTPException(status_code=400, detail=str(e)) from e


@simulation_router.get(
    path="/{simulation_run_id}/policy/tou",
    response_model=List[TimeOfUseResponse],
)
async def get_tou_metering_policy(
    simulation_run_id: UUID,
    service: IService = GetTOURatePolicyServiceDep,
    _: UUID = SimulationRetrievePermissionDep,
):
    """
    Create Time of Use Rate Policy

    Args:
        simulation_run_id: Unique ID of simulation run
        service: The time of use rate policy service.
        _: Dependency to check permission.

    Returns:
        Created data from time of use rate policy table

    Raises:
        HTTPException: If an error occurs during retrieval.
    """
    try:
        response = service.filter(simulation_run_id=simulation_run_id)
        return [TimeOfUseResponse(**item) for item in response]
    except Exception as e:
        raise HTTPException(status_code=400, detail=str(e)) from e


@simulation_router.post(path="/policy/tou", response_model=TimeOfUseResponse)
async def create_tou_metering_policy(
    data: TimeOfUseRequestModel,
    service: IService = GetTOURatePolicyServiceDep,
    user_id: UUID = SimulationCreatePermissionDep,
):
    """
    Create Time of Use Rate Policy

    Args:
        data: data to time of use rate policy
        service: The time of use rate policy service.
        user_id: Dependency to check permission.

    Returns:
        Created data from time of use rate policy table

    Raises:
        HTTPException: If an error occurs during retrieval.
    """
    try:
        data_dicts = data.model_dump()
        response = service.create(user_id, **data_dicts)
        return TimeOfUseResponse(**response)
    except Exception as e:
        raise HTTPException(status_code=400, detail=str(e)) from e


@simulation_router.put(path="/{tou_id}/tou", response_model=TimeOfUseResponse)
async def update_tou_metering_policy(
    tou_id: UUID,
    data: TimeOfUseUpdateModel,
    service: IService = GetTOURatePolicyServiceDep,
    user_id: UUID = SimulationUpdatePermissionDep,
):
    """
    Update time of use rate Policy

    Args:
        tou_id: Unique ID of Simulation run to update
        data: data to update time of use rate policy
        service: The time of use rate policy service.
        user_id: Dependency to check permission.

    Returns:
        Updated data from time of use rate policy table

    Raises:
        HTTPException: If an error occurs during retrieval.
    """
    try:
        data_dicts = data.model_dump(exclude_unset=True)
        response = service.update(user_id, tou_id, **data_dicts)
        return TimeOfUseResponse(**response)
    except Exception as e:
        raise HTTPException(status_code=400, detail=str(e)) from e


@simulation_router.delete(path="/{tou_id}/policy/tou")
async def delete_tou_metering_policy(
    tou_id: UUID,
    service: IService = GetTOURatePolicyServiceDep,
    _: UUID = SimulationRetrievePermissionDep,
):
    """
    Create Time of Use Rate Policy

    Args:
        tou_id: Unique ID of simulation run
        service: The time of use rate policy service.
        _: Dependency to check permission.

    Returns:
        Created data from time of use rate policy table

    Raises:
        HTTPException: If an error occurs during retrieval.
    """
    try:
        service.delete(tou_id)
<<<<<<< HEAD
        return f"Id {tou_id} deleted successfully"
=======
        return f'Id {tou_id} deleted successfully'
>>>>>>> 9de07821
    except Exception as e:
        raise HTTPException(status_code=400, detail=str(e)) from e


@simulation_router.get(
<<<<<<< HEAD
    path="/{simulation_run_id}/selected/policy",
    response_model=SimulationSelectedResponse,
=======
    path="/{simulation_run_id}/selected/policy", response_model=SimulationSelectedResponse
>>>>>>> 9de07821
)
async def get_simulation_selected_policy(
    simulation_run_id: UUID,
    service: IService = GetSimulationSelectedPolicyServiceDep,
    _: UUID = SimulationRetrievePermissionDep,
):
    """
    Create Simulation selected policy

    Args:
        simulation_run_id: Unique ID of simulation run
        service: The simulation selected policy service.
        _: Dependency to check permission.

    Returns:
        Created data from simulation selected table

    Raises:
        HTTPException: If an error occurs during retrieval.
    """
    try:
        response = service.read_or_none(simulation_run_id)
        return SimulationSelectedResponse(**response)
    except Exception as e:
        raise HTTPException(status_code=400, detail=str(e)) from e


<<<<<<< HEAD
=======

>>>>>>> 9de07821
@simulation_router.post(
    path="/selected/policy", response_model=SimulationSelectedResponse
)
async def create_simulation_selected_policy(
    data: SimulationSelectedRequestModel,
    service: IService = GetSimulationSelectedPolicyServiceDep,
    user_id: UUID = SimulationCreatePermissionDep,
):
    """
    Create Simulation selected policy

    Args:
        data: data to create simulation selected policy
        service: The simulation selected policy service.
        user_id: Dependency to check permission.

    Returns:
        Created data from simulation selected table

    Raises:
        HTTPException: If an error occurs during retrieval.
    """
    try:
        data_dicts = data.model_dump()
        response = service.create(user_id, **data_dicts)
        return SimulationSelectedResponse(**response)
    except Exception as e:
        raise HTTPException(status_code=400, detail=str(e)) from e


@simulation_router.put(
    path="/{simulation_run_id}/policies",
    response_model=SimulationSelectedResponse,
)
async def update_simulation_selected_policy(
    simulation_run_id: UUID,
    data: SimulationSelectedUpdateModel,
    service: IService = GetSimulationSelectedPolicyServiceDep,
    user_id: UUID = SimulationUpdatePermissionDep,
):
    """
    Update Simulation selected policy table

    Args:
        simulation_run_id: Unique ID of Simulation run to update
        data: data to update selected simulation policy
        service: The simulation selection policy service.
        user_id: Dependency to check permission.

    Returns:
        Updated data from simulation selection policy table

    Raises:
        HTTPException: If an error occurs during retrieval.
    """
    try:
        data_dicts = data.model_dump(exclude_unset=True)
        response = service.update(user_id, simulation_run_id, **data_dicts)
        return SimulationSelectedResponse(**response)
    except Exception as e:
        raise HTTPException(status_code=400, detail=str(e)) from e


@simulation_router.get(
    path="/{house_bill_id}/house-bill", response_model=HouseBillResponse
)
async def get_house_bill(
    house_bill_id: UUID,
    service: IService = GetHouseBillServiceDep,
    _: UUID = SimulationRetrievePermissionDep,
):
    """
    Retrieve house bill

    Args:
        house_bill_id: Unique ID of house bill table
        service: The net metering policy service.
        _: Dependency to check permission.

    Returns:
        Get house bill of particular id

    Raises:
        HTTPException: If an error occurs during retrieval.
    """
    try:
        response = service.read_or_none(house_bill_id)
        return HouseBillResponse(**response)
    except Exception as e:
        raise HTTPException(status_code=400, detail=str(e)) from e


@simulation_router.post(path="/house-bill", response_model=HouseBillResponse)
async def generate_house_bill(
    data: HouseBillRequestModel,
    service: IService = GetHouseBillServiceDep,
    user_id: UUID = SimulationCreatePermissionDep,
):
    """
    Generate house bill

    Args:
        data: data to create house bill
        service: The house bill service.
        user_id: Dependency to check permission.

    Returns:
        Newly generated  house bill

    Raises:
        HTTPException: If an error occurs during retrieval.
    """
    try:
        data_dicts = data.model_dump()
        response = service.create(user_id, **data_dicts)
        return HouseBillResponse(**response)
    except Exception as e:
        raise HTTPException(status_code=400, detail=str(e)) from e


@simulation_router.put(
    path="/{simulation_run_id}/house-bill", response_model=HouseBillResponse
)
async def update_house_bill(
    simulation_run_id: UUID,
    data: HouseBillUpdateModel,
    service: IService = GetHouseBillServiceDep,
    user_id: UUID = SimulationUpdatePermissionDep,
):
    """
    Update house bill

    Args:
        simulation_run_id: Unique ID of simulation run
        data: data to update house bill
        service: The house bill service.
        user_id: Dependency to check permission.

    Returns:
        Updated house bill

    Raises:
        HTTPException: If an error occurs during retrieval.
    """
    try:
        data_dicts = data.model_dump(exclude_unset=True)
        response = service.update(user_id, simulation_run_id, **data_dicts)
        return HouseBillResponse(**response)
    except Exception as e:
        raise HTTPException(status_code=400, detail=str(e)) from e<|MERGE_RESOLUTION|>--- conflicted
+++ resolved
@@ -1,6 +1,6 @@
 from typing import List
 from uuid import UUID
-from typing import List
+
 from fastapi import APIRouter, Depends, HTTPException
 
 from app.api.authorization.authorization import permission
@@ -48,7 +48,6 @@
 from app.domain.services.simulator_engine.bill_simulation_service import (
     BillSimulationService,
 )
-from app.exceptions.hygge_exceptions import NotFoundException
 
 simulation_router = APIRouter(tags=["Simulation"])
 GetSimulationAlgorithmServiceDep = Depends(get_simulation_algorithm_service)
@@ -61,9 +60,7 @@
     get_simulation_selected_policy_service
 )
 GetHouseBillServiceDep = Depends(get_house_bill_service)
-GetBillSimulationServiceDep = Depends(
-    get_bill_simulation_service
-)  
+GetBillSimulationServiceDep = Depends(get_bill_simulation_service)
 
 SimulationRetrievePermissionDep = Depends(
     permission(Resources.SIMULATION, Permission.RETRIEVE)
@@ -180,8 +177,10 @@
     except Exception as e:
         raise HTTPException(status_code=400, detail=str(e)) from e
 
-@simulation_router.get(
-    path="/{locality_id}/simulations-runs", response_model=List[SimulationRunsResponse]
+
+@simulation_router.get(
+    path="/{locality_id}/simulations-runs",
+    response_model=List[SimulationRunsResponse],
 )
 async def get_simulation_runs_by_locality(
     locality_id: UUID,
@@ -303,12 +302,8 @@
 
 
 @simulation_router.get(
-<<<<<<< HEAD
     path="/{simulation_run_id}/policy/net-metering",
     response_model=NetMeteringPolicyResponse,
-=======
-    path="/{simulation_run_id}/policy/net-metering", response_model=NetMeteringPolicyResponse
->>>>>>> 9de07821
 )
 async def get_net_metering_policy(
     simulation_run_id: UUID,
@@ -400,12 +395,8 @@
 
 
 @simulation_router.get(
-<<<<<<< HEAD
     path="/{simulation_run_id}/policy/gross-metering",
     response_model=GrossMeteringPolicyResponse,
-=======
-    path="/{simulation_run_id}/policy/gross-metering", response_model=GrossMeteringPolicyResponse
->>>>>>> 9de07821
 )
 async def get_gross_metering_policy(
     simulation_run_id: UUID,
@@ -495,7 +486,11 @@
     except Exception as e:
         raise HTTPException(status_code=400, detail=str(e)) from e
 
-@simulation_router.get(path="/{simulation_run_id}/policy/tou", response_model=List[TimeOfUseResponse])
+
+@simulation_router.get(
+    path="/{simulation_run_id}/policy/tou",
+    response_model=List[TimeOfUseResponse],
+)
 async def get_tou_metering_policy(
     simulation_run_id: UUID,
     service: IService = GetTOURatePolicyServiceDep,
@@ -632,22 +627,14 @@
     """
     try:
         service.delete(tou_id)
-<<<<<<< HEAD
         return f"Id {tou_id} deleted successfully"
-=======
-        return f'Id {tou_id} deleted successfully'
->>>>>>> 9de07821
-    except Exception as e:
-        raise HTTPException(status_code=400, detail=str(e)) from e
-
-
-@simulation_router.get(
-<<<<<<< HEAD
+    except Exception as e:
+        raise HTTPException(status_code=400, detail=str(e)) from e
+
+
+@simulation_router.get(
     path="/{simulation_run_id}/selected/policy",
     response_model=SimulationSelectedResponse,
-=======
-    path="/{simulation_run_id}/selected/policy", response_model=SimulationSelectedResponse
->>>>>>> 9de07821
 )
 async def get_simulation_selected_policy(
     simulation_run_id: UUID,
@@ -675,10 +662,6 @@
         raise HTTPException(status_code=400, detail=str(e)) from e
 
 
-<<<<<<< HEAD
-=======
-
->>>>>>> 9de07821
 @simulation_router.post(
     path="/selected/policy", response_model=SimulationSelectedResponse
 )
