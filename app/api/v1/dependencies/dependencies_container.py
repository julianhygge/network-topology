--- conflicted
+++ resolved
@@ -40,13 +40,10 @@
     _transformer_repo: IRepository = providers.Singleton(TransformerRepository)
     _house_repo: IRepository = providers.Singleton(HouseRepository)
     _node_repo: IRepository = providers.Singleton(NodeRepository)
-<<<<<<< HEAD
     _electrical_appliances_repo = providers.Singleton(ElectricalAppliancesRepository)
-=======
     _load_profiles_repository = providers.Singleton(LoadProfilesRepository)
     _load_profile_details_repository = providers.Singleton(LoadProfileDetailsRepository)
     _load_profile_files_repository = providers.Singleton(LoadProfileFilesRepository)
->>>>>>> f32f3a40
 
     token_service = providers.Factory(
         TokenService,
