"""
Provides FastAPI dependency functions to get instances from the container.

This module initializes the dependency injection container and defines
functions that can be used with `fastapi Depends` to inject configured
service instances into route handlers.
"""

from app.api.v1.dependencies.dependencies_container import Container
from app.config.configuration import ApiConfiguration
from app.data.interfaces.topology.i_topology_simulator import (
    ITopologySimulator,
)
from app.data.schemas.transactional.topology_schema import HouseFlag
from app.domain.interfaces.auth.i_auth_service import IAuthService
from app.domain.interfaces.auth.i_token_service import ITokenService
from app.domain.interfaces.communication.i_mqtt_service import IMqttService
from app.domain.interfaces.communication.i_sms_service import ISmsService
from app.domain.interfaces.i_node_service import INodeService
from app.domain.interfaces.i_service import IService
from app.domain.interfaces.net_topology.i_net_topology_service import (
    INetTopologyService,
)
from app.domain.interfaces.simulator_engine.i_data_preparation_service import (
    IDataPreparationService,
)
from app.domain.interfaces.solar.i_load_profile_service import (
    ILoadProfileService,
)
from app.domain.services.base_service import BaseService
from app.domain.services.simulator_engine.bill_simulation_service import (
    BillSimulationService,
)
<<<<<<< HEAD
from app.domain.services.simulator_engine.energy_summary_service import (
    EnergySummaryService,
)
=======
from app.domain.services.simulator_engine.net_topology_export_import_service import NetTopologyExportImportService
>>>>>>> 279081a0
from app.domain.services.solar.load_profile_builder_service import (
    LoadProfileBuilderService,
)
from app.domain.services.solar.load_profile_engine_service import (
    LoadProfileEngineService,
)
from app.domain.services.solar.load_profile_file_service import (
    LoadProfileFileService,
)
from app.domain.services.solar.load_profile_template_service import (
    LoadProfileTemplateService,
)

c = Container()


def get_configuration() -> ApiConfiguration:
    """Get the application configuration instance."""
    return c.configuration()


def get_token_service() -> ITokenService:
    """Get the token service instance."""
    return c.token_service()


def get_sms_service() -> ISmsService:
    """Get the SMS service instance."""
    return c.sms_service()


def get_auth_service() -> IAuthService:
    """Get the authentication service instance."""
    return c.auth_service()


def get_user_service() -> IService:
    """Get the user service instance."""
    return c.user_service()


def get_net_topology_service() -> INetTopologyService:
    """Get the network topology service instance."""
    return c.net_topology_service()


def get_data_preparation_service() -> IDataPreparationService:
    """Get the data preparation service instance."""
    return c.data_preparations_service()


def get_topology_simulator() -> ITopologySimulator:
    """Get the topology simulator instance."""
    return c.topology_simulator()


def get_substation_service() -> IService:
    """Get the substation service instance."""
    return c.substation_service()


def get_transformer_service() -> IService:
    """Get the transformer service instance."""
    return c.transformer_service()


def get_house_service() -> IService:
    """Get the house service instance."""
    return c.house_service()


def get_node_service() -> INodeService:
    """Get the node service instance."""
    return c.node_service()


def get_electrical_appliances_service() -> IService:
    """Get the electrical appliances service instance."""
    return c.electrical_appliances_service()


def get_solar_profile_service() -> IService:
    """Get the solar profile service instance."""
    return c.solar_profile_service()


def get_solar_installation_service() -> IService:
    """Get the solar profile service instance."""
    return c.solar_installation_service()


def get_load_profile_service() -> ILoadProfileService:
    """Get the load profile service instance."""
    return c.load_profile_service()


def get_load_profile_file_service() -> LoadProfileFileService:
    """Get the load profile file service instance."""
    return c._load_profile_file_service()


def get_load_profile_builder_service() -> LoadProfileBuilderService:
    """Get the load profile builder service instance."""
    return c._load_profile_builder_service()


def get_load_profile_engine_service() -> LoadProfileEngineService:
    """Get the load profile engine service instance."""
    return c._load_profile_engine_service()


def get_load_profile_template_service() -> LoadProfileTemplateService:
    """Get the load profile template service instance."""
    return c._load_profile_template_service()


def get_predefined_template_service() -> IService:
    """Get the predefined template service instance."""
    return c.predefined_template_service()


def get_mqtt_service() -> IMqttService:
    """Get the MQTT service instance."""
    return c.mqtt_service()


def get_flag_service() -> BaseService[HouseFlag]:
    """Get the flag service instance."""
    return c.flag_service()


def get_simulation_algorithm_service() -> IService:
    """Get Simulation Algorithm instance"""
    return c.simulation_algorithm_service()


def get_net_metering_algorithm_service() -> IService:
    """Get Net Metering Algorithm instance"""
    return c.policy_type_service()


def get_simulation_runs_service() -> IService:
    """Get Net Metering Algorithm instance"""
    return c.simulation_runs_service()


def get_net_metering_policy_service() -> IService:
    """Get Net Metering policy instance"""
    return c.net_metering_policy_service()


def get_gross_metering_policy_service() -> IService:
    """Get Net Metering policy instance"""
    return c.gross_metering_policy_service()


def get_tou_rate_policy_service() -> IService:
    """Get time of use rate policy instance"""
    return c.tou_rate_policy_service()


def get_simulation_selected_policy_service() -> IService:
    """Get time of use rate policy instance"""
    return c.simulation_selected_policy_service()


def get_house_bill_service() -> IService:
    """Get time of use rate policy instance"""
    return c.house_bill_service()


def get_bill_simulation_service() -> BillSimulationService:
    """Get Bill Simulation Service instance"""
    return c.bill_simulation_service()

<<<<<<< HEAD

def get_energy_summary_service() -> EnergySummaryService:
    """Get Energy Summary Service instance"""
    return c.energy_summary_service()
=======
def get_net_topology_export_import_service() -> NetTopologyExportImportService:
    return c.network_topology_export_import_service()
>>>>>>> 279081a0
<|MERGE_RESOLUTION|>--- conflicted
+++ resolved
@@ -31,13 +31,10 @@
 from app.domain.services.simulator_engine.bill_simulation_service import (
     BillSimulationService,
 )
-<<<<<<< HEAD
 from app.domain.services.simulator_engine.energy_summary_service import (
     EnergySummaryService,
 )
-=======
 from app.domain.services.simulator_engine.net_topology_export_import_service import NetTopologyExportImportService
->>>>>>> 279081a0
 from app.domain.services.solar.load_profile_builder_service import (
     LoadProfileBuilderService,
 )
@@ -213,12 +210,11 @@
     """Get Bill Simulation Service instance"""
     return c.bill_simulation_service()
 
-<<<<<<< HEAD
 
 def get_energy_summary_service() -> EnergySummaryService:
     """Get Energy Summary Service instance"""
     return c.energy_summary_service()
-=======
+
+
 def get_net_topology_export_import_service() -> NetTopologyExportImportService:
-    return c.network_topology_export_import_service()
->>>>>>> 279081a0
+    return c.network_topology_export_import_service()